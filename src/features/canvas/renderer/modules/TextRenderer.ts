// Text renderer module for rendering text elements
<<<<<<< HEAD
import Konva from "konva";
import type { ModuleRendererCtx, RendererModule } from "../index";
=======
import Konva from 'konva';
import type { ModuleRendererCtx, RendererModule } from '../index';
import { openShapeTextEditor } from '../../utils/editors/openShapeTextEditor';
>>>>>>> 5a7fd81d

type Id = string;

interface TextElement {
  id: Id;
  type: "text";
  x: number;
  y: number;
  width?: number;
  height?: number;
  text: string;
  style?: {
    fontFamily?: string;
    fontSize?: number;
    fontWeight?: string;
    fill?: string;
    align?: "left" | "center" | "right";
  };
  rotation?: number;
  opacity?: number;
}

export class TextRenderer implements RendererModule {
  private textNodes = new Map<Id, Konva.Text>();
  private layer?: Konva.Layer;
  private stage?: Konva.Stage;
  private unsubscribe?: () => void;
  private store?: any;

  mount(ctx: ModuleRendererCtx): () => void {
    console.log("[TextRenderer] Mounting...");
    this.layer = ctx.layers.main;
    this.stage = ctx.stage;
    this.store = ctx.store;

    // Subscribe to store changes - watch text elements
    this.unsubscribe = ctx.store.subscribe(
      // Selector: extract text elements
      (state) => {
        const texts = new Map<Id, TextElement>();
        for (const [id, element] of state.elements.entries()) {
          if (element.type === "text") {
            texts.set(id, element as TextElement);
          }
        }
        return texts;
      },
      // Callback: reconcile changes
      (texts) => this.reconcile(texts),
    );

    // Initial render
    const initialState = ctx.store.getState();
    const initialTexts = new Map<Id, TextElement>();
    for (const [id, element] of initialState.elements.entries()) {
      if (element.type === "text") {
        initialTexts.set(id, element as TextElement);
      }
    }
    this.reconcile(initialTexts);

    // Return cleanup function
    return () => this.unmount();
  }

  private unmount() {
    console.log("[TextRenderer] Unmounting...");
    if (this.unsubscribe) {
      this.unsubscribe();
    }
    for (const node of this.textNodes.values()) {
      node.destroy();
    }
    this.textNodes.clear();
    if (this.layer) {
      this.layer.batchDraw();
    }
  }

  private reconcile(texts: Map<Id, TextElement>) {
    // Only log when there are actual text elements to reconcile (reduce console spam)
    if (texts.size > 0) {
      console.log("[TextRenderer] Reconciling", texts.size, "text elements");
    }

    if (!this.layer) return;

    const seen = new Set<Id>();

    // Add/update text elements
    for (const [id, text] of texts) {
      seen.add(id);
      let node = this.textNodes.get(id);

      if (!node) {
        // Create new text node
        node = this.createTextNode(text);
<<<<<<< HEAD
        // Add dragend handler for position commit
        node.on("dragend", (e) => {
          const textNode = e.target as Konva.Text;
          const nx = textNode.x();
          const ny = textNode.y();
          (window as any).__canvasStore?.element?.updateElement?.(
            text.id,
            { x: nx, y: ny },
            { pushHistory: true },
          );
        });
=======
>>>>>>> 5a7fd81d
        this.textNodes.set(id, node);
        this.layer.add(node);
        console.log('[TextRenderer] Created text node:', { id, text: text.text });
      } else {
        // Update existing text node
        this.updateTextNode(node, text);
      }
    }

    // Remove deleted text elements
    for (const [id, node] of this.textNodes) {
      if (!seen.has(id)) {
        console.log("[TextRenderer] Removing text:", id);
        node.destroy();
        this.textNodes.delete(id);
      }
    }

    this.layer.batchDraw();
  }

  private createTextNode(text: TextElement): Konva.Text {
    const node = new Konva.Text({
      id: text.id,
      name: `text-${text.id}`,
      x: text.x,
      y: text.y,
      width: text.width,
      text: text.text,
<<<<<<< HEAD
      fontSize: text.style?.fontSize || 16,
      fontFamily: text.style?.fontFamily || "Arial, sans-serif",
      fontStyle: text.style?.fontWeight || "normal",
      fill: text.style?.fill || "#000000",
      align: text.style?.align || "left",
      rotation: text.rotation || 0,
      opacity: text.opacity || 1,
      wrap: "word",
=======
      fontSize: text.style?.fontSize || 18,
      fontFamily: text.style?.fontFamily || 'Inter, system-ui, sans-serif',
      fontStyle: text.style?.fontWeight || 'normal',
      fill: text.style?.fill || '#111827',
      align: text.style?.align || 'left',
      rotation: text.rotation || 0,
      opacity: text.opacity || 1,
      wrap: 'none', // Single line text for now
>>>>>>> 5a7fd81d
      listening: true,
      draggable: true, // enable dragging
      // Performance optimizations
      perfectDrawEnabled: false,
      shadowForStrokeEnabled: false,
    });

    // Set element ID for selection system
    node.setAttr('elementId', text.id);

    // Add event handlers
    this.addEventHandlers(node, text);

    // Fixed-height content-hugging: adjust height based on text content
    if (!text.height) {
      // Auto-size height to content
      const textHeight = node.height();
      node.height(textHeight);
    } else {
      node.height(text.height);
    }

    return node;
  }

  private updateTextNode(node: Konva.Text, text: TextElement) {
    node.setAttrs({
      x: text.x,
      y: text.y,
      width: text.width,
      text: text.text,
<<<<<<< HEAD
      fontSize: text.style?.fontSize || 16,
      fontFamily: text.style?.fontFamily || "Arial, sans-serif",
      fontStyle: text.style?.fontWeight || "normal",
      fill: text.style?.fill || "#000000",
      align: text.style?.align || "left",
=======
      fontSize: text.style?.fontSize || 18,
      fontFamily: text.style?.fontFamily || 'Inter, system-ui, sans-serif',
      fontStyle: text.style?.fontWeight || 'normal',
      fill: text.style?.fill || '#111827',
      align: text.style?.align || 'left',
>>>>>>> 5a7fd81d
      rotation: text.rotation || 0,
      opacity: text.opacity || 1,
      // Performance optimizations
      perfectDrawEnabled: false,
      shadowForStrokeEnabled: false,
    });

    // Set element ID for selection system
    node.setAttr('elementId', text.id);

    // Fixed-height content-hugging: adjust height based on text content
    if (!text.height) {
      // Auto-size height to content
      const textHeight = node.height();
      node.height(textHeight);
    } else {
      node.height(text.height);
    }
  }

  private addEventHandlers(node: Konva.Text, text: TextElement) {
    // Handle dragging to update position
    node.on('dragend', (e) => {
      const textNode = e.target as Konva.Text;
      const nx = textNode.x();
      const ny = textNode.y();
      console.log('[TextRenderer] Updating text position:', { id: text.id, x: nx, y: ny });
      
      this.updateTextInStore(text.id, { x: nx, y: ny });
    });

    // Handle double-click for text editing
    node.on('dblclick', (e) => {
      console.log('[TextRenderer] Text double-clicked for editing:', text.id);
      this.startTextEditing(node, text);
    });

    // Handle double-tap for mobile
    node.on('dbltap', (e) => {
      console.log('[TextRenderer] Text double-tapped for editing:', text.id);
      this.startTextEditing(node, text);
    });
  }

  private updateTextInStore(textId: string, updates: Partial<TextElement>) {
    try {
      const state = this.store?.getState();
      
      // Try different store method patterns
      if (state?.updateElement) {
        state.updateElement(textId, updates, { pushHistory: true });
      } else if (state?.element?.update) {
        state.element.update(textId, updates);
      } else {
        console.warn('[TextRenderer] No suitable update method found in store');
        // Fall back to direct store update - not ideal but prevents crashes
        const currentElement = state?.elements?.get?.(textId);
        if (currentElement && state?.elements?.set) {
          const updatedElement = { ...currentElement, ...updates };
          state.elements.set(textId, updatedElement);
        }
      }
    } catch (error) {
      console.error('[TextRenderer] Error updating text in store:', error);
    }
  }

  private startTextEditing(node: Konva.Text, text: TextElement) {
    if (!this.stage || !this.layer) {
      console.warn('[TextRenderer] No stage or layer available for text editing');
      return;
    }

    console.log('[TextRenderer] Opening text editor for:', text.id);
    
    openShapeTextEditor({
      stage: this.stage,
      layer: this.layer,
      shape: node,
      onCommit: (newText: string) => {
        console.log('[TextRenderer] Text editor committed:', newText);
        if (newText !== text.text) {
          this.updateTextInStore(text.id, { text: newText });
        }
      },
      onCancel: () => {
        console.log('[TextRenderer] Text editing cancelled');
      }
    });
  }
}<|MERGE_RESOLUTION|>--- conflicted
+++ resolved
@@ -1,12 +1,7 @@
 // Text renderer module for rendering text elements
-<<<<<<< HEAD
-import Konva from "konva";
-import type { ModuleRendererCtx, RendererModule } from "../index";
-=======
 import Konva from 'konva';
 import type { ModuleRendererCtx, RendererModule } from '../index';
 import { openShapeTextEditor } from '../../utils/editors/openShapeTextEditor';
->>>>>>> 5a7fd81d
 
 type Id = string;
 
@@ -104,20 +99,6 @@
       if (!node) {
         // Create new text node
         node = this.createTextNode(text);
-<<<<<<< HEAD
-        // Add dragend handler for position commit
-        node.on("dragend", (e) => {
-          const textNode = e.target as Konva.Text;
-          const nx = textNode.x();
-          const ny = textNode.y();
-          (window as any).__canvasStore?.element?.updateElement?.(
-            text.id,
-            { x: nx, y: ny },
-            { pushHistory: true },
-          );
-        });
-=======
->>>>>>> 5a7fd81d
         this.textNodes.set(id, node);
         this.layer.add(node);
         console.log('[TextRenderer] Created text node:', { id, text: text.text });
@@ -147,16 +128,6 @@
       y: text.y,
       width: text.width,
       text: text.text,
-<<<<<<< HEAD
-      fontSize: text.style?.fontSize || 16,
-      fontFamily: text.style?.fontFamily || "Arial, sans-serif",
-      fontStyle: text.style?.fontWeight || "normal",
-      fill: text.style?.fill || "#000000",
-      align: text.style?.align || "left",
-      rotation: text.rotation || 0,
-      opacity: text.opacity || 1,
-      wrap: "word",
-=======
       fontSize: text.style?.fontSize || 18,
       fontFamily: text.style?.fontFamily || 'Inter, system-ui, sans-serif',
       fontStyle: text.style?.fontWeight || 'normal',
@@ -165,7 +136,6 @@
       rotation: text.rotation || 0,
       opacity: text.opacity || 1,
       wrap: 'none', // Single line text for now
->>>>>>> 5a7fd81d
       listening: true,
       draggable: true, // enable dragging
       // Performance optimizations
@@ -197,19 +167,11 @@
       y: text.y,
       width: text.width,
       text: text.text,
-<<<<<<< HEAD
-      fontSize: text.style?.fontSize || 16,
-      fontFamily: text.style?.fontFamily || "Arial, sans-serif",
-      fontStyle: text.style?.fontWeight || "normal",
-      fill: text.style?.fill || "#000000",
-      align: text.style?.align || "left",
-=======
       fontSize: text.style?.fontSize || 18,
       fontFamily: text.style?.fontFamily || 'Inter, system-ui, sans-serif',
       fontStyle: text.style?.fontWeight || 'normal',
       fill: text.style?.fill || '#111827',
       align: text.style?.align || 'left',
->>>>>>> 5a7fd81d
       rotation: text.rotation || 0,
       opacity: text.opacity || 1,
       // Performance optimizations
@@ -237,18 +199,18 @@
       const nx = textNode.x();
       const ny = textNode.y();
       console.log('[TextRenderer] Updating text position:', { id: text.id, x: nx, y: ny });
-      
+
       this.updateTextInStore(text.id, { x: nx, y: ny });
     });
 
     // Handle double-click for text editing
-    node.on('dblclick', (e) => {
+    node.on('dblclick', () => {
       console.log('[TextRenderer] Text double-clicked for editing:', text.id);
       this.startTextEditing(node, text);
     });
 
     // Handle double-tap for mobile
-    node.on('dbltap', (e) => {
+    node.on('dbltap', () => {
       console.log('[TextRenderer] Text double-tapped for editing:', text.id);
       this.startTextEditing(node, text);
     });
@@ -257,7 +219,7 @@
   private updateTextInStore(textId: string, updates: Partial<TextElement>) {
     try {
       const state = this.store?.getState();
-      
+
       // Try different store method patterns
       if (state?.updateElement) {
         state.updateElement(textId, updates, { pushHistory: true });
@@ -284,7 +246,7 @@
     }
 
     console.log('[TextRenderer] Opening text editor for:', text.id);
-    
+
     openShapeTextEditor({
       stage: this.stage,
       layer: this.layer,
